--- conflicted
+++ resolved
@@ -137,8 +137,7 @@
     };
 
     return (
-<<<<<<< HEAD
-        <div className="bg-surface-light dark:bg-surface-dark p-6 rounded-lg shadow-card h-full overflow-y-auto">
+      <div className="bg-surface-light dark:bg-surface-dark p-6 rounded-lg shadow-card h-full overflow-y-auto">
             <div className="space-y-6">
                 <div className="flex items-center justify-between pb-4 border-b border-border-light dark:border-border-dark">
                     <div className="flex items-center gap-4">
@@ -156,24 +155,6 @@
                                     <p className="text-sm italic">No hospital IDs on record.</p>
                                 )}
                             </div>
-=======
-        <div className="bg-surface-light dark:bg-surface-dark p-6 rounded-lg shadow-card" style={{minHeight: '600px'}}>
-            <div className="flex items-center justify-between pb-4 border-b border-border-light dark:border-border-dark">
-                <div className="flex items-center gap-4">
-                    <img alt={patient.name} className="w-16 h-16 rounded-full" src={patient.avatarUrl} />
-                    <div>
-                        <h3 className="text-2xl font-bold text-text-light dark:text-text-dark">{patient.name}</h3>
-                        <div className="text-subtle-light dark:text-subtle-dark mt-1 flex flex-wrap gap-x-4 gap-y-1">
-                            {(patient.hospitalIds && patient.hospitalIds.length > 0) ? (
-                                patient.hospitalIds.map((hid) => (
-                                    <div key={hid.id} className="text-sm">
-                                        <span className="font-semibold">{hid.hospitalName}:</span> {hid.patientId}
-                                    </div>
-                                ))
-                            ) : (
-                                <p className="text-sm italic">No hospital IDs on record.</p>
-                            )}
->>>>>>> 56da4aec
                         </div>
                     </div>
                 </div>
