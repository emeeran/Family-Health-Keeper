import React, { useState, useMemo, useEffect } from 'react';
import type { Patient, MedicalRecord, Doctor } from '../types';
import { useDebounce } from '../hooks/useDebounce';

interface SidebarProps {
    patients: Patient[];
    selectedPatient: Patient | null;
    selectedPatientId: string | null;
    selectedRecordId: string | null;
    onNewPatient: () => void;
    onNewRecord: () => void;
    onSelectPatient: (id: string) => void;
    onSelectRecord: (id: string) => void;
    onEditPatient: () => void;
    onDeletePatient: () => void;
    onExportPatient: (id: string) => void;
    onExportPatientPdf: (id: string) => void;
    onEditRecord: () => void;
    onSaveRecord: () => void;
    onDeleteRecord: () => void;
    isEditing: boolean;
    isFormDirty: boolean;
    isRecordSelected: boolean;
    doctors: Doctor[];
    onOpenDoctorModal: (doctor: Doctor | null) => void;
    onDeleteDoctor: (id: string) => void;
    onEditRecordModal: (record: MedicalRecord) => void;
    onDeleteRecordDirect: (recordId: string) => void;
}

const Sidebar: React.FC<SidebarProps> = ({
    patients,
    selectedPatient,
    selectedPatientId,
    selectedRecordId,
    onNewPatient,
    onNewRecord,
    onSelectPatient,
    onSelectRecord,
    onEditPatient,
    onDeletePatient,
    onExportPatient,
    onExportPatientPdf,
    onEditRecord,
    onSaveRecord,
    onDeleteRecord,
    isEditing,
    isFormDirty,
    isRecordSelected,
    doctors,
    onOpenDoctorModal,
    onDeleteDoctor,
    onEditRecordModal,
    onDeleteRecordDirect,
}) => {
    const [searchQuery, setSearchQuery] = useState('');
    const debouncedSearchQuery = useDebounce(searchQuery, 300);
    const [doctorSearchQuery, setDoctorSearchQuery] = useState('');
    const debouncedDoctorSearchQuery = useDebounce(doctorSearchQuery, 300);
    const [recordSearchQuery, setRecordSearchQuery] = useState('');
    const debouncedRecordSearchQuery = useDebounce(recordSearchQuery, 300);
    const [expandedYears, setExpandedYears] = useState<Set<string>>(new Set());

    const filteredPatients = useMemo(() => {
        if (!debouncedSearchQuery) {
            return patients;
        }
        return patients.filter(patient =>
            patient.name.toLowerCase().includes(debouncedSearchQuery.toLowerCase())
        );
    }, [patients, debouncedSearchQuery]);

    const filteredDoctors = useMemo(() => {
        if (!debouncedDoctorSearchQuery) {
            return doctors;
        }
        return doctors.filter(doctor =>
            doctor.name.toLowerCase().includes(debouncedDoctorSearchQuery.toLowerCase()) ||
            doctor.specialty.toLowerCase().includes(debouncedDoctorSearchQuery.toLowerCase())
        );
    }, [doctors, debouncedDoctorSearchQuery]);

    const filterRecords = (records: MedicalRecord[]) => {
        if (!debouncedRecordSearchQuery) {
            return records;
        }
        const query = debouncedRecordSearchQuery.toLowerCase();
        return records.filter(record =>
            record.complaint.toLowerCase().includes(query) ||
            record.diagnosis.toLowerCase().includes(query) ||
            record.date.toLowerCase().includes(query) ||
            (record.investigations && record.investigations.toLowerCase().includes(query)) ||
            (record.prescription && record.prescription.toLowerCase().includes(query)) ||
            (record.notes && record.notes.toLowerCase().includes(query))
        );
    };

    const groupedRecords = useMemo(() => {
        if (!selectedPatient?.records) return {};

        const filteredRecords = filterRecords(selectedPatient.records);

        const groups = filteredRecords.reduce((acc, record) => {
            const year = new Date(record.date).getFullYear().toString();
            if (!acc[year]) {
                acc[year] = [];
            }
            acc[year].push(record);
            return acc;
        }, {} as Record<string, MedicalRecord[]>);

        // Sort records within each year group by date, descending
        for (const year in groups) {
            groups[year].sort((a, b) => new Date(b.date).getTime() - new Date(a.date).getTime());
        }

        return groups;
    }, [selectedPatient?.records, debouncedRecordSearchQuery]);

    // --- Record Navigation Logic ---
    const sortedRecords = useMemo(() => {
        if (!selectedPatient?.records) return [];
        // Create a sorted copy for navigation
        return [...selectedPatient.records].sort((a, b) => new Date(b.date).getTime() - new Date(a.date).getTime());
    }, [selectedPatient?.records]);

    const currentRecordIndex = useMemo(() => {
        if (!selectedRecordId) return -1;
        return sortedRecords.findIndex(r => r.id === selectedRecordId);
    }, [selectedRecordId, sortedRecords]);

    const hasPreviousRecord = currentRecordIndex > 0;
    const hasNextRecord = currentRecordIndex !== -1 && currentRecordIndex < sortedRecords.length - 1;

    const handlePreviousRecord = () => {
        if (hasPreviousRecord) {
            onSelectRecord(sortedRecords[currentRecordIndex - 1].id);
        }
    };

    const handleNextRecord = () => {
        if (hasNextRecord) {
            onSelectRecord(sortedRecords[currentRecordIndex + 1].id);
        }
    };
    // --- End Record Navigation Logic ---

    useEffect(() => {
        // When patient changes, expand the most recent year
        if (selectedPatient?.records && selectedPatient.records.length > 0) {
            const latestYear = new Date(selectedPatient.records[0].date).getFullYear().toString();
            setExpandedYears(new Set([latestYear]));
        } else {
            setExpandedYears(new Set());
        }
    }, [selectedPatient]);
    
    useEffect(() => {
        // When a record is selected, ensure its year is expanded
        if (selectedRecordId && selectedPatient) {
            const record = selectedPatient.records.find(r => r.id === selectedRecordId);
            if (record) {
                const year = new Date(record.date).getFullYear().toString();
                if (!expandedYears.has(year)) {
                    setExpandedYears(prev => new Set(prev).add(year));
                }
            }
        }
    }, [selectedRecordId, selectedPatient, expandedYears]);

    const toggleYear = (year: string) => {
        setExpandedYears(prev => {
            const newSet = new Set(prev);
            if (newSet.has(year)) {
                newSet.delete(year);
            } else {
                newSet.add(year);
            }
            return newSet;
        });
    };

    const recordYears = Object.keys(groupedRecords).sort((a, b) => Number(b) - Number(a));

    const selectedRecord = selectedPatient?.records.find(r => r.id === selectedRecordId);
    const selectedDoctor = doctors.find(d => d.id === selectedRecord?.doctorId);

    return (
        <aside className="w-80 bg-surface-light dark:bg-surface-dark border-r border-border-light dark:border-border-dark flex flex-col shrink-0 h-screen overflow-hidden">
            {/* Header */}
            <div className="p-4 border-b border-border-light dark:border-border-dark flex items-center gap-2 shrink-0">
                <span className="material-symbols-outlined text-3xl text-primary-DEFAULT">health_and_safety</span>
                <h1 className="text-xl font-bold text-text-light dark:text-text-dark">Family Health Keeper</h1>
            </div>

            {/* Top Actions */}
            <div className="p-4 space-y-3 shrink-0 border-b border-border-light dark:border-border-dark">
                <button onClick={onNewPatient} aria-label="Add a new family member" className="w-full flex items-center justify-center gap-2 px-3 py-2 text-sm font-medium text-white bg-secondary rounded-md hover:bg-green-800 focus:outline-none focus:ring-2 focus:ring-offset-2 focus:ring-secondary transition-colors">
                    <span className="material-symbols-outlined text-base">person_add</span>
                    <span>Add Person</span>
                </button>
                <button onClick={() => { console.log('New Record button clicked, selectedPatientId:', selectedPatientId); onNewRecord(); }} disabled={!selectedPatientId} aria-label="Add a new medical record for the selected person" className="w-full flex items-center justify-center gap-2 px-3 py-2 text-sm font-medium text-text-light dark:text-text-dark bg-gray-200 dark:bg-gray-700 rounded-md hover:bg-gray-300 dark:hover:bg-gray-600 focus:outline-none focus:ring-2 focus:ring-offset-2 focus:ring-gray-400 transition-colors disabled:opacity-50 disabled:cursor-not-allowed">
                    <span className="material-symbols-outlined text-base">add</span>
                    <span>Add Record</span>
                </button>
            </div>
            
            {/* Scrollable Content */}
            <div className="flex-1 overflow-y-auto">
                {/* Patients */}
                <div className="p-4">
                    <div className="flex justify-between items-center mb-2">
                        <h2 className="text-sm font-semibold text-subtle-light dark:text-subtle-dark uppercase">Family Members</h2>
                        <div className="flex items-center gap-1">
                            <button onClick={onEditPatient} title="Edit Person" aria-label="Edit details for selected person" className="p-1 text-subtle-light dark:text-subtle-dark hover:text-primary-DEFAULT">
                                <span className="material-symbols-outlined text-base">edit</span>
                            </button>
                             <button onClick={() => selectedPatient && onExportPatient(selectedPatient.id)} title="Export as JSON" aria-label="Export selected person's data as a JSON file" className="p-1 text-subtle-light dark:text-subtle-dark hover:text-primary-DEFAULT">
                                <span className="material-symbols-outlined text-base">download</span>
                            </button>
                             <button onClick={() => selectedPatient && onExportPatientPdf(selectedPatient.id)} title="Export as PDF" aria-label="Export selected person's data as a PDF document" className="p-1 text-subtle-light dark:text-subtle-dark hover:text-primary-DEFAULT">
                                <span className="material-symbols-outlined text-base">picture_as_pdf</span>
                            </button>
                             <button onClick={onDeletePatient} title="Delete Person" aria-label="Delete selected person and all their records" className="p-1 text-subtle-light dark:text-subtle-dark hover:text-red-600">
                                <span className="material-symbols-outlined text-base">delete</span>
                            </button>
                        </div>
                    </div>
                    <div className="relative mb-3">
                        <span className="material-symbols-outlined absolute left-3 top-1/2 -translate-y-1/2 text-subtle-light dark:text-subtle-dark text-base pointer-events-none">search</span>
                        <input
                            type="search"
                            placeholder="Search family members..."
                            value={searchQuery}
                            onChange={(e) => setSearchQuery(e.target.value)}
                            className="w-full pl-9 pr-3 py-2 text-sm rounded-md border-border-light dark:border-border-dark bg-input-bg-light dark:bg-input-bg-dark shadow-sm focus:border-primary-DEFAULT focus:ring-1 focus:ring-primary-DEFAULT"
                            aria-label="Search family members"
                        />
                    </div>
                    <ul className="space-y-1">
                        {filteredPatients.length > 0 ? filteredPatients.map(patient => {
                            const hasNewRecords = patient.records.some(r => r.isNew);
                            return (
                                <li key={patient.id}>
                                    <a
                                        href="#"
                                        onClick={(e) => { e.preventDefault(); onSelectPatient(patient.id); }}
                                        aria-current={selectedPatient?.id === patient.id ? 'page' : undefined}
                                        className={`flex items-center gap-3 p-2 rounded-md transition-colors text-sm font-medium ${selectedPatient?.id === patient.id ? 'bg-primary-DEFAULT/10 text-primary-DEFAULT' : 'hover:bg-gray-100 dark:hover:bg-gray-800'}`}
                                    >
                                        <img alt={patient.name} className="w-7 h-7 rounded-full" src={patient.avatarUrl} />
                                        <span className="flex-1">{patient.name}</span>
                                        {hasNewRecords && <span className="w-2.5 h-2.5 bg-secondary rounded-full" title="New Records"></span>}
                                    </a>
                                </li>
                            );
                        }) : (
                             <p className="text-sm text-subtle-light dark:text-subtle-dark p-2 text-center">No family members found.</p>
                        )}
                    </ul>
                </div>

                {/* Records */}
                {selectedPatient && (
                    <div className="p-4 border-t border-border-light dark:border-border-dark">
                        <div className="flex justify-between items-center mb-2">
                            <h2 className="text-sm font-semibold text-subtle-light dark:text-subtle-dark uppercase">Records</h2>
                        </div>
                        <div className="relative mb-3">
                            <span className="material-symbols-outlined absolute left-3 top-1/2 -translate-y-1/2 text-subtle-light dark:text-subtle-dark text-base pointer-events-none">search</span>
                            <input
                                type="search"
                                placeholder="Search records..."
                                value={recordSearchQuery}
                                onChange={(e) => setRecordSearchQuery(e.target.value)}
                                className="w-full pl-9 pr-3 py-2 text-sm rounded-md border-border-light dark:border-border-dark bg-input-bg-light dark:bg-input-bg-dark shadow-sm focus:border-primary-DEFAULT focus:ring-1 focus:ring-primary-DEFAULT"
                                aria-label="Search records"
                            />
                        </div>
                        <div className="grid grid-cols-2 gap-2 mb-2">
                            <button
                                onClick={handlePreviousRecord}
                                className="flex items-center justify-center gap-1 px-3 py-1.5 text-xs font-medium text-text-light dark:text-text-dark bg-gray-200 dark:bg-gray-700 rounded-md hover:bg-gray-300 dark:hover:bg-gray-600 transition-colors"
                                title="Previous Record"
                                aria-label="Navigate to the previous record"
                            >
                                <span className="material-symbols-outlined text-sm">chevron_left</span>
                                <span>Prev</span>
                            </button>
                            <button
                                onClick={handleNextRecord}
                                className="flex items-center justify-center gap-1 px-3 py-1.5 text-xs font-medium text-text-light dark:text-text-dark bg-gray-200 dark:bg-gray-700 rounded-md hover:bg-gray-300 dark:hover:bg-gray-600 transition-colors"
                                title="Next Record"
                                aria-label="Navigate to the next record"
                            >
                                <span>Next</span>
                                <span className="material-symbols-outlined text-sm">chevron_right</span>
                            </button>
                        </div>
<<<<<<< HEAD
                        {/* Persistent Save Button */}
                        {(isFormDirty || isEditing) && (
                            <div className="mb-3">
                                <button onClick={onSaveRecord} className="w-full flex items-center justify-center gap-2 px-3 py-2 text-sm font-medium text-white bg-primary-DEFAULT rounded-md hover:bg-primary-hover transition-colors" title="Save Record" aria-label="Save changes to the current medical record">
                                    <span className="material-symbols-outlined text-sm">save</span>
                                    <span>Save</span>
                                </button>
                            </div>
                        )}
=======
                         <div className="flex items-center gap-2 mb-3">
                             <button onClick={onEditRecord} className="flex-1 flex items-center justify-center gap-2 px-3 py-1.5 text-xs font-medium text-text-light dark:text-text-dark bg-gray-200 dark:bg-gray-700 rounded-md hover:bg-gray-300 dark:hover:bg-gray-600 transition-colors" title="Edit Record" aria-label="Edit the selected medical record">
                                <span className="material-symbols-outlined text-sm">edit</span>
                                <span>Edit</span>
                            </button>
                             <button onClick={() => { console.log('Save button clicked'); onSaveRecord(); }} className="flex-1 flex items-center justify-center gap-2 px-3 py-1.5 text-xs font-medium text-white bg-green-600 rounded-md hover:bg-green-700 transition-colors border-2 border-green-400" title="Save Record" aria-label="Save changes to the current medical record" style={{fontWeight: 'bold'}}>
                                <span className="material-symbols-outlined text-sm">save</span>
                                <span>Save</span>
                            </button>
                             <button onClick={onDeleteRecord} className="flex-1 flex items-center justify-center gap-2 px-3 py-1.5 text-xs font-medium text-white bg-red-700 rounded-md hover:bg-red-800 transition-colors" title="Delete Record" aria-label="Delete the selected medical record">
                                <span className="material-symbols-outlined text-sm">delete</span>
                                <span>Delete</span>
                            </button>
                        </div>
>>>>>>> 56da4aec
                        <ul className="space-y-1">
                           {recordYears.length > 0 ? recordYears.map(year => {
                               const isExpanded = expandedYears.has(year);
                               return (
                                   <li key={year}>
                                       <button
                                           onClick={() => toggleYear(year)}
                                           className="w-full flex justify-between items-center p-2 rounded-md hover:bg-gray-100 dark:hover:bg-gray-800 focus:outline-none focus-visible:ring-2 focus-visible:ring-primary-DEFAULT"
                                           aria-expanded={isExpanded}
                                           aria-controls={`records-${year}`}
                                       >
                                           <span className="font-semibold text-sm text-text-light dark:text-text-dark">{year}</span>
                                           <span className={`material-symbols-outlined text-subtle-light dark:text-subtle-dark transition-transform duration-200 ${isExpanded ? 'rotate-180' : ''}`}>
                                               expand_more
                                           </span>
                                       </button>
                                       <div className={`overflow-hidden transition-all duration-300 ease-in-out ${isExpanded ? 'max-h-96' : 'max-h-0'}`}>
                                            <ul id={`records-${year}`} className="pl-3 pt-2 space-y-2 border-l-2 border-border-light dark:border-border-dark ml-2">
                                                {groupedRecords[year].map(record => (
                                                    <li key={record.id} className="flex items-center justify-between group">
                                                        <div className="flex-1">
                                                            <a
                                                                href="#"
                                                                onClick={(e) => { e.preventDefault(); onSelectRecord(record.id); }}
                                                                aria-current={selectedRecordId === record.id ? 'page' : undefined}
                                                                className={`flex items-center gap-3 p-2 rounded-md transition-colors text-sm relative ${
                                                                    selectedRecordId === record.id
                                                                        ? 'bg-primary-DEFAULT/10'
                                                                        : 'hover:bg-gray-100 dark:hover:bg-gray-700/50'
                                                                }`}
                                                            >
                                                                {selectedRecordId === record.id && <div className="absolute left-0 top-0 bottom-0 w-1 bg-primary-DEFAULT rounded-r-full"></div>}
                                                                <div className={`flex-shrink-0 flex items-center justify-center w-8 h-8 rounded-full ${selectedRecordId === record.id ? 'bg-primary-DEFAULT/20 text-primary-DEFAULT' : 'bg-gray-200 dark:bg-gray-700 text-subtle-light dark:text-subtle-dark'}`}>
                                                                    <span className="material-symbols-outlined text-base">receipt_long</span>
                                                                </div>
                                                                <div className="flex-1 overflow-hidden">
                                                                    <p className={`font-semibold ${selectedRecordId === record.id ? 'text-primary-DEFAULT dark:text-indigo-400' : 'text-text-light dark:text-text-dark'}`}>
                                                                        {record.date}
                                                                    </p>
                                                                    <p className="truncate text-subtle-light dark:text-subtle-dark text-xs">
                                                                        {record.complaint || 'No complaint listed'}
                                                                    </p>
                                                                </div>
                                                                {record.isNew && <span className="w-2 h-2 mr-1 bg-secondary rounded-full" title="New Record"></span>}
                                                            </a>
                                                        </div>
                                                        <div className="flex items-center shrink-0 opacity-0 group-hover:opacity-100 transition-opacity pr-2">
                                                            <button
                                                                onClick={() => onEditRecordModal(record)}
                                                                title="Edit Record"
                                                                aria-label={`Edit record from ${record.date}`}
                                                                className="p-1 text-subtle-light dark:text-subtle-dark hover:text-primary-DEFAULT rounded hover:bg-gray-100 dark:hover:bg-gray-800 transition-colors"
                                                            >
                                                                <span className="material-symbols-outlined text-base">edit</span>
                                                            </button>
                                                            <button
                                                                onClick={() => onDeleteRecordDirect(record.id)}
                                                                title="Delete Record"
                                                                aria-label={`Delete record from ${record.date}`}
                                                                className="p-1 text-subtle-light dark:text-subtle-dark hover:text-red-600 rounded hover:bg-red-50 dark:hover:bg-red-900/20 transition-colors"
                                                            >
                                                                <span className="material-symbols-outlined text-base">delete</span>
                                                            </button>
                                                        </div>
                                                    </li>
                                                ))}
                                           </ul>
                                       </div>
                                   </li>
                               )
                           }) : (
                                <p className="text-sm text-subtle-light dark:text-subtle-dark p-2 text-center">No records for this person.</p>
                           )}
                        </ul>
                    </div>
                )}
                 {/* Doctors Section */}
                <div className="p-4 border-t border-border-light dark:border-border-dark">
                    <div className="flex justify-between items-center mb-2">
                        <h2 className="text-sm font-semibold text-subtle-light dark:text-subtle-dark uppercase">Doctors</h2>
                    </div>
                    <button onClick={() => onOpenDoctorModal(null)} aria-label="Add a new doctor" className="w-full flex items-center justify-center gap-2 px-3 py-2 text-sm font-medium text-text-light dark:text-text-dark bg-gray-200 dark:bg-gray-700 rounded-md hover:bg-gray-300 dark:hover:bg-gray-600 focus:outline-none focus:ring-2 focus:ring-offset-2 focus:ring-gray-400 transition-colors mb-3">
                        <span className="material-symbols-outlined text-base">person_add</span>
                        <span>Add Doctor</span>
                    </button>
                    <div className="relative mb-3">
                        <span className="material-symbols-outlined absolute left-3 top-1/2 -translate-y-1/2 text-subtle-light dark:text-subtle-dark text-base pointer-events-none">search</span>
                        <input
                            type="search"
                            placeholder="Search doctors..."
                            value={doctorSearchQuery}
                            onChange={(e) => setDoctorSearchQuery(e.target.value)}
                            className="w-full pl-9 pr-3 py-2 text-sm rounded-md border-border-light dark:border-border-dark bg-input-bg-light dark:bg-input-bg-dark shadow-sm focus:border-primary-DEFAULT focus:ring-1 focus:ring-primary-DEFAULT"
                            aria-label="Search doctors"
                        />
                    </div>
                    <ul className="space-y-1 max-h-48 overflow-y-auto">
                        {filteredDoctors.length > 0 ? filteredDoctors.map(doctor => (
                            <li key={doctor.id} className="flex items-center justify-between p-2 rounded-md hover:bg-gray-100 dark:hover:bg-gray-800">
                                <div className="flex-1 truncate">
                                    <p className="text-sm font-medium">{doctor.name}</p>
                                    <p className="text-xs text-subtle-light dark:text-subtle-dark truncate">{doctor.specialty}</p>
                                </div>
                                <div className="flex items-center shrink-0">
                                    <button onClick={() => onOpenDoctorModal(doctor)} title="Edit Doctor" aria-label={`Edit ${doctor.name}`} className="p-1 text-subtle-light dark:text-subtle-dark hover:text-primary-DEFAULT">
                                        <span className="material-symbols-outlined text-base">edit</span>
                                    </button>
                                    <button onClick={() => onDeleteDoctor(doctor.id)} title="Delete Doctor" aria-label={`Delete ${doctor.name}`} className="p-1 text-subtle-light dark:text-subtle-dark hover:text-red-600">
                                        <span className="material-symbols-outlined text-base">delete</span>
                                    </button>
                                </div>
                            </li>
                        )) : (
                            <p className="text-sm text-subtle-light dark:text-subtle-dark p-2 text-center">No doctors found.</p>
                        )}
                    </ul>
                </div>
            </div>

            {/* Footer/Selected Doctor */}
            <div className="p-4 border-t border-border-light dark:border-border-dark flex items-center justify-between shrink-0">
                 <div className="flex items-center gap-3">
                    <img
                        alt={selectedDoctor ? selectedDoctor.name : "No doctor selected"}
                        className="w-9 h-9 rounded-full"
                        src={selectedDoctor ? `https://picsum.photos/id/${selectedDoctor.id}/200/200` : "https://picsum.photos/id/1011/200/200"}
                    />
                    <div>
                        <p className="font-semibold text-sm">
                            {selectedDoctor ? `Dr. ${selectedDoctor.name}` : "No Doctor Selected"}
                        </p>
                        <p className="text-xs text-subtle-light dark:text-subtle-dark">
                            {selectedDoctor ? selectedDoctor.specialty : "Select a record to view doctor"}
                        </p>
                    </div>
                </div>
                {selectedDoctor && (
                    <button
                        onClick={() => onOpenDoctorModal(selectedDoctor)}
                        className="p-1 text-subtle-light dark:text-subtle-dark hover:text-primary-DEFAULT rounded-full hover:bg-gray-100 dark:hover:bg-gray-800 transition-colors"
                        title="Edit doctor details"
                    >
                        <span className="material-symbols-outlined text-base">edit</span>
                    </button>
                )}
            </div>
        </aside>
    );
};

export default Sidebar;<|MERGE_RESOLUTION|>--- conflicted
+++ resolved
@@ -199,7 +199,7 @@
                     <span className="material-symbols-outlined text-base">person_add</span>
                     <span>Add Person</span>
                 </button>
-                <button onClick={() => { console.log('New Record button clicked, selectedPatientId:', selectedPatientId); onNewRecord(); }} disabled={!selectedPatientId} aria-label="Add a new medical record for the selected person" className="w-full flex items-center justify-center gap-2 px-3 py-2 text-sm font-medium text-text-light dark:text-text-dark bg-gray-200 dark:bg-gray-700 rounded-md hover:bg-gray-300 dark:hover:bg-gray-600 focus:outline-none focus:ring-2 focus:ring-offset-2 focus:ring-gray-400 transition-colors disabled:opacity-50 disabled:cursor-not-allowed">
+                <button onClick={onNewRecord} disabled={!selectedPatient} aria-label="Add a new medical record for the selected person" className="w-full flex items-center justify-center gap-2 px-3 py-2 text-sm font-medium text-text-light dark:text-text-dark bg-gray-200 dark:bg-gray-700 rounded-md hover:bg-gray-300 dark:hover:bg-gray-600 focus:outline-none focus:ring-2 focus:ring-offset-2 focus:ring-gray-400 transition-colors disabled:opacity-50 disabled:cursor-not-allowed">
                     <span className="material-symbols-outlined text-base">add</span>
                     <span>Add Record</span>
                 </button>
@@ -297,7 +297,6 @@
                                 <span className="material-symbols-outlined text-sm">chevron_right</span>
                             </button>
                         </div>
-<<<<<<< HEAD
                         {/* Persistent Save Button */}
                         {(isFormDirty || isEditing) && (
                             <div className="mb-3">
@@ -307,22 +306,6 @@
                                 </button>
                             </div>
                         )}
-=======
-                         <div className="flex items-center gap-2 mb-3">
-                             <button onClick={onEditRecord} className="flex-1 flex items-center justify-center gap-2 px-3 py-1.5 text-xs font-medium text-text-light dark:text-text-dark bg-gray-200 dark:bg-gray-700 rounded-md hover:bg-gray-300 dark:hover:bg-gray-600 transition-colors" title="Edit Record" aria-label="Edit the selected medical record">
-                                <span className="material-symbols-outlined text-sm">edit</span>
-                                <span>Edit</span>
-                            </button>
-                             <button onClick={() => { console.log('Save button clicked'); onSaveRecord(); }} className="flex-1 flex items-center justify-center gap-2 px-3 py-1.5 text-xs font-medium text-white bg-green-600 rounded-md hover:bg-green-700 transition-colors border-2 border-green-400" title="Save Record" aria-label="Save changes to the current medical record" style={{fontWeight: 'bold'}}>
-                                <span className="material-symbols-outlined text-sm">save</span>
-                                <span>Save</span>
-                            </button>
-                             <button onClick={onDeleteRecord} className="flex-1 flex items-center justify-center gap-2 px-3 py-1.5 text-xs font-medium text-white bg-red-700 rounded-md hover:bg-red-800 transition-colors" title="Delete Record" aria-label="Delete the selected medical record">
-                                <span className="material-symbols-outlined text-sm">delete</span>
-                                <span>Delete</span>
-                            </button>
-                        </div>
->>>>>>> 56da4aec
                         <ul className="space-y-1">
                            {recordYears.length > 0 ? recordYears.map(year => {
                                const isExpanded = expandedYears.has(year);
