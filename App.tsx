--- conflicted
+++ resolved
@@ -2,40 +2,17 @@
 import Header from './components/Header';
 import Sidebar from './components/Sidebar';
 import PatientDetails from './components/PatientDetails';
-<<<<<<< HEAD
 import type { Patient, MedicalRecord, Document, Reminder, Medication, Doctor } from './types';
 import { generatePatientPdf } from './services/pdfService';
 import PatientFormModal from './components/PatientFormModal';
-=======
-import NewRecordModal from './components/NewRecordModal';
-import NewPersonModal from './components/NewPersonModal';
-import { PATIENTS, DOCTORS } from './constants';
-import type { Patient, MedicalRecord, Document, Reminder, Medication, Doctor } from './types';
-import { generatePatientPdf } from './services/pdfService';
-import { databaseService } from './services/databaseService';
->>>>>>> 56da4aec
 import PatientEditModal from './components/PatientEditModal';
 import RecordFormModal from './components/RecordFormModal';
 import DoctorEditModal from './components/DoctorEditModal';
-<<<<<<< HEAD
 import { useHealthStore } from './stores/useHealthStore';
-=======
-
-const createBlankRecord = (doctors: Doctor[]): Omit<MedicalRecord, 'id' | 'documents'> => ({
-    date: new Date().toISOString().split('T')[0],
-    doctorId: doctors[0]?.id || '',
-    complaint: '',
-    investigations: '',
-    diagnosis: '',
-    prescription: '',
-    notes: '',
-});
->>>>>>> 56da4aec
 
 const MAX_FILE_SIZE_MB = 10;
 
 const App: React.FC = () => {
-<<<<<<< HEAD
   const {
     patients,
     doctors,
@@ -90,29 +67,6 @@
     deleteMedication
   } = useHealthStore();
 
-=======
-  const [patients, setPatients] = useState<Patient[]>([]);
-  const [doctors, setDoctors] = useState<Doctor[]>([]);
-  const [selectedPatientId, setSelectedPatientId] = useState<string | null>(null);
-  const [selectedRecordId, setSelectedRecordId] = useState<string | null>(null);
-  const [loading, setLoading] = useState(true);
-  const [isEditingPatient, setIsEditingPatient] = useState(false);
-  const [isNewRecordModalOpen, setIsNewRecordModalOpen] = useState(false);
-  const [isNewPersonModalOpen, setIsNewPersonModalOpen] = useState(false);
-  const [isEditRecordModalOpen, setIsEditRecordModalOpen] = useState(false);
-  const [isEditPersonModalOpen, setIsEditPersonModalOpen] = useState(false);
-  const [isDoctorModalOpen, setIsDoctorModalOpen] = useState(false);
-  const [doctorToEdit, setDoctorToEdit] = useState<Doctor | null>(null);
-  const [theme, setTheme] = useState(() => {
-    const savedTheme = localStorage.getItem('theme');
-    if (savedTheme) return savedTheme;
-    if (window.matchMedia && window.matchMedia('(prefers-color-scheme: dark)').matches) {
-        return 'dark';
-    }
-    return 'light';
-  });
-  
->>>>>>> 56da4aec
   const selectedPatient = patients.find(p => p.id === selectedPatientId) || null;
 
   useEffect(() => {
@@ -124,88 +78,11 @@
     }
   }, [theme]);
 
-<<<<<<< HEAD
   useEffect(() => {
     initializeData();
   }, []);
-=======
-  // Initialize database and load data
-  useEffect(() => {
-    const initializeDatabase = async () => {
-      console.log('Starting database initialization...');
-      try {
-        await databaseService.init();
-        console.log('Database initialized successfully');
-
-        await databaseService.initializeWithSampleData();
-        console.log('Sample data initialized');
-
-        // Load data from database
-        const [loadedPatients, loadedDoctors] = await Promise.all([
-          databaseService.getAllPatients(),
-          databaseService.getAllDoctors()
-        ]);
-
-        console.log('Loaded data:', {
-          patients: loadedPatients.length,
-          doctors: loadedDoctors.length
-        });
-
-        // Load records, reminders, and medications for each patient
-        const patientsWithRecords = await Promise.all(
-          loadedPatients.map(async (patient) => {
-            const [records, reminders, medications] = await Promise.all([
-              databaseService.getAllMedicalRecords(patient.id),
-              databaseService.getAllReminders(patient.id),
-              databaseService.getAllMedications(patient.id)
-            ]);
-
-            return {
-              ...patient,
-              records,
-              reminders,
-              currentMedications: medications
-            };
-          })
-        );
-
-        console.log('Final patients with records:', patientsWithRecords.length);
-        setPatients(patientsWithRecords);
-        setDoctors(loadedDoctors);
-        setLoading(false);
-      } catch (error) {
-        console.error('Failed to initialize database:', error);
-        // Fallback to in-memory data if database fails
-        console.log('Using fallback in-memory data');
-        setPatients(PATIENTS);
-        setDoctors(DOCTORS);
-        setLoading(false);
-      }
-    };
-
-    initializeDatabase();
-  }, []);
-
-  // Set initial selected patient when data is loaded
-  useEffect(() => {
-    console.log('Patient selection effect:', {
-      patientsLength: patients.length,
-      selectedPatientId,
-      loading,
-      firstPatient: patients[0]
-    });
-
-    if (patients.length > 0 && !selectedPatientId && !loading) {
-      console.log('Setting initial patient:', patients[0].id);
-      setSelectedPatientId(patients[0].id);
-      if (patients[0].records.length > 0) {
-        setSelectedRecordId(patients[0].records[0].id);
-      }
-    }
-  }, [patients, selectedPatientId, loading]);
->>>>>>> 56da4aec
-
-  
+
+
   const toggleTheme = () => {
     setStoreTheme(theme === 'dark' ? 'light' : 'dark');
   };
@@ -218,7 +95,6 @@
     }
 
     const patient = patients.find(p => p.id === selectedPatientId);
-<<<<<<< HEAD
     let record = null;
 
     if (patient) {
@@ -232,11 +108,6 @@
 
     setFormStateRecord(record);
     setOriginalRecord(record);
-=======
-    const record = patient?.records.find(r => r.id === selectedRecordId) || null;
-    console.log('Updating formState from effect:', { selectedPatientId, selectedRecordId, record });
-    setFormState(record);
->>>>>>> 56da4aec
     setIsEditing(false); // Default to read-only when selection changes
   }, [selectedPatientId, selectedRecordId, patients, setFormStateRecord, setOriginalRecord, setIsEditing, setSelectedRecord]);
 
@@ -254,7 +125,6 @@
   };
 
   const handleNewPatient = () => {
-<<<<<<< HEAD
     openPatientForm(null);
   };
 
@@ -298,180 +168,13 @@
     closePatientForm();
   };
 
-  const handleDeletePatient = () => {
-      if (!selectedPatientId) return;
-      if (window.confirm('Are you sure you want to delete this person and all their records? This action cannot be undone.')) {
-          deletePatient(selectedPatientId);
-=======
-    setIsNewPersonModalOpen(true);
-  };
-
-  const handleSaveNewPerson = async (patientData: Omit<Patient, 'id' | 'records' | 'reminders' | 'currentMedications'>) => {
-    const newPatient: Patient = {
-      ...patientData,
-      id: `p-${Date.now()}`,
-      records: [],
-      reminders: [],
-      currentMedications: []
-    };
-
-    try {
-      await databaseService.savePatient(newPatient);
-      setPatients(prev => [...prev, newPatient]);
-      handleSelectPatient(newPatient.id);
-      setIsNewPersonModalOpen(false);
-    } catch (error) {
-      console.error('Failed to save patient:', error);
-      alert('Failed to save patient. Please try again.');
-    }
-  };
-
-  const handleCancelNewPerson = () => {
-    setIsNewPersonModalOpen(false);
-  };
-  
-  const handleEditPatient = () => {
-    if (!selectedPatient) return;
-    setIsEditPersonModalOpen(true);
-  };
-
-  const handleEditRecord = () => {
-    if (!formState || !selectedPatientId) return;
-    setIsEditRecordModalOpen(true);
-  };
-
-  const handleUpdateRecordFromModal = async (recordData: any) => {
-    if (!formState || !selectedPatientId) return;
-
-    try {
-      const updatedRecord: MedicalRecord = {
-        ...formState,
-        ...recordData,
-        id: formState.id,
-        documents: formState.documents || []
-      };
-
-      // Update the record in the database
-      await databaseService.saveMedicalRecord(updatedRecord);
-
-      // Update local state
-      setPatients(prevPatients => prevPatients.map(p => {
-        if (p.id === selectedPatientId) {
-          const existingRecordIndex = p.records.findIndex(r => r.id === formState.id);
-          if (existingRecordIndex >= 0) {
-            const updatedRecords = [...p.records];
-            updatedRecords[existingRecordIndex] = updatedRecord;
-            return { ...p, records: updatedRecords };
-          } else {
-            return { ...p, records: [...p.records, updatedRecord] };
-          }
-        }
-        return p;
-      }));
-
-      setFormState(updatedRecord);
-      setIsEditRecordModalOpen(false);
-    } catch (error) {
-      console.error('Failed to update record:', error);
-      alert('Failed to update record. Please try again.');
-    }
-  };
-
-  const handleUpdatePatientFromModal = async (patientData: any) => {
-    if (!selectedPatient) return;
-
-    try {
-      const updatedPatient: Patient = {
-        ...selectedPatient,
-        ...patientData,
-        id: selectedPatient.id,
-        records: selectedPatient.records,
-        reminders: selectedPatient.reminders,
-        currentMedications: selectedPatient.currentMedications
-      };
-
-      await databaseService.savePatient(updatedPatient);
-      setPatients(prev => prev.map(p => p.id === selectedPatient.id ? updatedPatient : p));
-      setIsEditPersonModalOpen(false);
-    } catch (error) {
-      console.error('Failed to update patient:', error);
-      alert('Failed to update patient. Please try again.');
-    }
-  };
-
-  const handleUpdatePatient = async (updatedPatient: Patient) => {
-      try {
-        await databaseService.savePatient(updatedPatient);
-        setPatients(prev => prev.map(p => p.id === updatedPatient.id ? updatedPatient : p));
-        setIsEditingPatient(false);
-      } catch (error) {
-        console.error('Failed to update patient:', error);
-        alert('Failed to update patient. Please try again.');
-      }
-  };
-
-  const handleDeletePatient = async () => {
-      if (!selectedPatientId) return;
-      if (window.confirm('Are you sure you want to delete this person and all their records? This action cannot be undone.')) {
-          try {
-              // Delete patient from database
-              await databaseService.deletePatient(selectedPatientId);
-
-              // Delete all related records, reminders, and medications
-              const [records, reminders, medications] = await Promise.all([
-                  databaseService.getAllMedicalRecords(selectedPatientId),
-                  databaseService.getAllReminders(selectedPatientId),
-                  databaseService.getAllMedications(selectedPatientId)
-              ]);
-
-              await Promise.all([
-                  ...records.map(record => databaseService.deleteMedicalRecord(record.id)),
-                  ...reminders.map(reminder => databaseService.deleteReminder(reminder.id)),
-                  ...medications.map(medication => databaseService.deleteMedication(medication.id))
-              ]);
-
-              let newPatientToSelectId: string | null = null;
-              const patientIndex = patients.findIndex(p => p.id === selectedPatientId);
-              const remainingPatients = patients.filter(p => p.id !== selectedPatientId);
-
-              if (remainingPatients.length > 0) {
-                  newPatientToSelectId = patientIndex > 0 ? remainingPatients[patientIndex - 1].id : remainingPatients[0].id;
-              }
-
-              setPatients(remainingPatients);
-              if (newPatientToSelectId) {
-                  handleSelectPatient(newPatientToSelectId);
-              } else {
-                  setSelectedPatientId(null);
-                  setSelectedRecordId(null);
-                  setFormState(null);
-              }
-          } catch (error) {
-              console.error('Failed to delete patient:', error);
-              alert('Failed to delete patient. Please try again.');
-          }
->>>>>>> 56da4aec
-      }
-  };
-
-  const handleExportPatient = (patientId: string) => {
-    const { exportPatient } = useHealthStore.getState();
-    exportPatient(patientId);
-  };
-
-  const handleExportPatientPdf = async (patientId: string) => {
-    const { exportPatientPdf } = useHealthStore.getState();
-    exportPatientPdf(patientId);
-  };
-
   const handleNewRecord = () => {
     console.log('handleNewRecord called:', {
       selectedPatientId,
       selectedPatient: patients.find(p => p.id === selectedPatientId),
       doctorsLength: doctors.length,
       doctors: doctors,
-      patientsLength: patients.length,
-      loading
+      patientsLength: patients.length
     });
 
     if (!selectedPatientId) {
@@ -479,44 +182,39 @@
       alert("Please select a person first.");
       return;
     }
-<<<<<<< HEAD
     openRecordForm(null);
-=======
-
-    if (doctors.length === 0) {
-      console.log('No doctors available');
-      alert("No doctors available. Please add a doctor first.");
+  };
+
+  const handleSaveRecord = () => {
+    console.log('handleSaveRecord called:', {
+      formState,
+      selectedPatientId,
+      isNewRecord: formState?.id?.startsWith('new-')
+    });
+    if (!formState || !selectedPatientId) {
+      console.log('Cannot save - missing formState or selectedPatientId');
       return;
     }
 
-    setIsNewRecordModalOpen(true);
->>>>>>> 56da4aec
-  };
-
-  const handleSaveNewRecord = (recordData: Omit<MedicalRecord, 'id' | 'documents'>) => {
     try {
-      const newRecord: MedicalRecord = {
-        ...recordData,
-        id: `new-${Date.now()}`,
-        documents: [],
-        isNew: true
-      };
-
-<<<<<<< HEAD
-    if (formState.id.startsWith('new-')) {
-      // New record - add it
-      const newRecord: MedicalRecord = {
-        ...formState,
-        id: `rec-${Date.now()}`,
-        isNew: false
-      };
-      addRecord(selectedPatientId, newRecord);
-    } else {
-      // Existing record - update it
-      updateRecord(selectedPatientId, formState.id, formState);
-    }
-    setIsEditing(false);
-    alert('Record saved!');
+      if (formState.id.startsWith('new-')) {
+        // New record - add it
+        const newRecord: MedicalRecord = {
+          ...formState,
+          id: `rec-${Date.now()}`,
+          isNew: false
+        };
+        addRecord(selectedPatientId, newRecord);
+      } else {
+        // Existing record - update it
+        updateRecord(selectedPatientId, formState.id, formState);
+      }
+      setIsEditing(false);
+      alert('Record saved!');
+    } catch (error) {
+      console.error('Failed to save record:', error);
+      alert('Failed to save record. Please try again.');
+    }
   };
 
   const handleSaveRecordForm = (recordData: Omit<MedicalRecord, 'id' | 'documents'>, files?: File[]) => {
@@ -545,91 +243,12 @@
   };
 
   const handleDeleteRecord = () => {
-=======
-      setFormState(newRecord);
-      setSelectedRecordId(newRecord.id);
-      setIsEditing(true);
-      setIsNewRecordModalOpen(false);
-
-      console.log('New record created and saved:', newRecord);
-    } catch (error) {
-      console.error('Error saving new record:', error);
-      alert('Failed to create new record. Please try again.');
-    }
-  };
-
-  const handleCancelNewRecord = () => {
-    setIsNewRecordModalOpen(false);
-  };
-
-  const handleSaveRecord = async () => {
-    console.log('handleSaveRecord called:', {
-      formState,
-      selectedPatientId,
-      isNewRecord: formState?.id?.startsWith('new-')
-    });
-    if (!formState || !selectedPatientId) {
-      console.log('Cannot save - missing formState or selectedPatientId');
-      return;
-    }
-
-    try {
-      const existingRecordIndex = patients.find(p => p.id === selectedPatientId)?.records.findIndex(r => r.id === formState.id) ?? -1;
-      let recordToSave: MedicalRecord;
-      let newRecordId: string;
-
-      if (existingRecordIndex > -1) {
-        // Update existing record
-        recordToSave = formState;
-        newRecordId = formState.id;
-      } else {
-        // Add new record
-        recordToSave = { ...formState, id: `rec-${Date.now()}` };
-        newRecordId = recordToSave.id;
-        setSelectedRecordId(newRecordId); // Update selected ID to the new permanent one
-      }
-
-      // Save to database
-      await databaseService.saveMedicalRecord(recordToSave);
-
-      // Update local state
-      setPatients(prevPatients => {
-        return prevPatients.map(p => {
-          if (p.id === selectedPatientId) {
-            const existingRecordIndex = p.records.findIndex(r => r.id === formState.id);
-            let updatedRecords;
-
-            if (existingRecordIndex > -1) {
-              // Update existing record
-              updatedRecords = [...p.records];
-              updatedRecords[existingRecordIndex] = recordToSave;
-            } else {
-              // Add new record
-              updatedRecords = [recordToSave, ...p.records];
-            }
-            return { ...p, records: updatedRecords };
-          }
-          return p;
-        });
-      });
-
-      setIsEditing(false); // Exit edit mode after saving
-      alert('Record saved!');
-    } catch (error) {
-      console.error('Failed to save record:', error);
-      alert('Failed to save record. Please try again.');
-    }
-  };
-
-  const handleDeleteRecord = async () => {
->>>>>>> 56da4aec
     if (!selectedPatientId || !selectedRecordId || selectedRecordId.startsWith('new-')) {
       alert("No record selected to delete.");
       return;
     }
 
     if (window.confirm('Are you sure you want to delete this record?')) {
-<<<<<<< HEAD
       deleteRecord(selectedPatientId, selectedRecordId);
     }
   };
@@ -646,37 +265,24 @@
 
     if (window.confirm('Are you sure you want to delete this record? This action cannot be undone.')) {
       deleteRecord(selectedPatientId, recordId);
-=======
-      try {
-        // Delete from database
-        await databaseService.deleteMedicalRecord(selectedRecordId);
-
-        let newRecordToSelectId: string | null = null;
-
-        setPatients(prevPatients => prevPatients.map(p => {
-          if (p.id === selectedPatientId) {
-            const recordIndex = p.records.findIndex(r => r.id === selectedRecordId);
-            const updatedRecords = p.records.filter(r => r.id !== selectedRecordId);
-
-            if (updatedRecords.length > 0) {
-              newRecordToSelectId = recordIndex > 0 ? updatedRecords[recordIndex - 1].id : updatedRecords[0].id;
-            }
-
-            return { ...p, records: updatedRecords };
-          }
-          return p;
-        }));
-
-        setSelectedRecordId(newRecordToSelectId);
-        if (!newRecordToSelectId) {
-          setFormState(null);
-        }
-      } catch (error) {
-        console.error('Failed to delete record:', error);
-        alert('Failed to delete record. Please try again.');
+    }
+  };
+
+  const handleDeletePatient = () => {
+      if (!selectedPatientId) return;
+      if (window.confirm('Are you sure you want to delete this person and all their records? This action cannot be undone.')) {
+          deletePatient(selectedPatientId);
       }
->>>>>>> 56da4aec
-    }
+  };
+
+  const handleExportPatient = (patientId: string) => {
+    const { exportPatient } = useHealthStore.getState();
+    exportPatient(patientId);
+  };
+
+  const handleExportPatientPdf = async (patientId: string) => {
+    const { exportPatientPdf } = useHealthStore.getState();
+    exportPatientPdf(patientId);
   };
 
   const handleFileUpload = (files: FileList | null) => {
@@ -705,7 +311,7 @@
             };
 
             // Use store action to add document to record
-            addDocument(selectedPatientId, selectedRecordId, newDoc);
+            addDocumentToRecord(selectedPatientId, selectedRecordId, newDoc);
         };
         reader.readAsDataURL(file);
     });
@@ -731,7 +337,6 @@
     }
   };
 
-<<<<<<< HEAD
   const handleAddReminder = (patientId: string, reminderData: Omit<Reminder, 'id' | 'completed'>) => {
     // Use store action to add reminder
     addReminder(patientId, reminderData);
@@ -762,136 +367,13 @@
     if (!window.confirm('Are you sure you want to delete this medication?')) return;
     // Use store action to delete medication
     deleteMedication(patientId, medicationId);
-=======
-  const handleAddReminder = async (patientId: string, reminderData: Omit<Reminder, 'id' | 'completed'>) => {
-    try {
-        const newReminder: Reminder = {
-            ...reminderData,
-            id: `rem-${Date.now()}`,
-            completed: false,
-        };
-
-        await databaseService.saveReminder(newReminder);
-
-        setPatients(prev => prev.map(p => {
-            if (p.id === patientId) {
-                const updatedReminders = [...(p.reminders || []), newReminder];
-                return { ...p, reminders: updatedReminders };
-            }
-            return p;
-        }));
-    } catch (error) {
-        console.error('Failed to add reminder:', error);
-        alert('Failed to add reminder. Please try again.');
-    }
-  };
-
-  const handleToggleReminder = async (patientId: string, reminderId: string) => {
-      try {
-          const patient = patients.find(p => p.id === patientId);
-          const reminder = patient?.reminders.find(r => r.id === reminderId);
-
-          if (reminder) {
-              const updatedReminder = { ...reminder, completed: !reminder.completed };
-              await databaseService.saveReminder(updatedReminder);
-
-              setPatients(prev => prev.map(p => {
-                  if (p.id === patientId) {
-                      const updatedReminders = (p.reminders || []).map(r =>
-                          r.id === reminderId ? updatedReminder : r
-                      );
-                      return { ...p, reminders: updatedReminders };
-                  }
-                  return p;
-              }));
-          }
-      } catch (error) {
-          console.error('Failed to toggle reminder:', error);
-          alert('Failed to update reminder. Please try again.');
-      }
-  };
-
-  const handleDeleteReminder = async (patientId: string, reminderId: string) => {
-       if (!window.confirm('Are you sure you want to delete this reminder?')) return;
-       try {
-           await databaseService.deleteReminder(reminderId);
-           setPatients(prev => prev.map(p => {
-              if (p.id === patientId) {
-                  const updatedReminders = (p.reminders || []).filter(r => r.id !== reminderId);
-                  return { ...p, reminders: updatedReminders };
-              }
-              return p;
-          }));
-       } catch (error) {
-           console.error('Failed to delete reminder:', error);
-           alert('Failed to delete reminder. Please try again.');
-       }
-  };
-  
-  const handleAddMedication = async (patientId: string, medicationData: Omit<Medication, 'id'>) => {
-    try {
-        const newMedication: Medication = {
-            ...medicationData,
-            id: `med-${Date.now()}`
-        };
-
-        await databaseService.saveMedication(newMedication);
-
-        setPatients(prev => prev.map(p => {
-            if (p.id === patientId) {
-                const updatedMeds = [...(p.currentMedications || []), newMedication];
-                return { ...p, currentMedications: updatedMeds };
-            }
-            return p;
-        }));
-    } catch (error) {
-        console.error('Failed to add medication:', error);
-        alert('Failed to add medication. Please try again.');
-    }
-  };
-
-  const handleUpdateMedication = async (patientId: string, updatedMedication: Medication) => {
-      try {
-          await databaseService.saveMedication(updatedMedication);
-          setPatients(prev => prev.map(p => {
-              if (p.id === patientId) {
-                  const updatedMeds = (p.currentMedications || []).map(med =>
-                      med.id === updatedMedication.id ? updatedMedication : med
-                  );
-                  return { ...p, currentMedications: updatedMeds };
-              }
-              return p;
-          }));
-      } catch (error) {
-          console.error('Failed to update medication:', error);
-          alert('Failed to update medication. Please try again.');
-      }
-  };
-
-  const handleDeleteMedication = async (patientId: string, medicationId: string) => {
-      if (!window.confirm('Are you sure you want to delete this medication?')) return;
-      try {
-          await databaseService.deleteMedication(medicationId);
-          setPatients(prev => prev.map(p => {
-              if (p.id === patientId) {
-                  const updatedMeds = (p.currentMedications || []).filter(med => med.id !== medicationId);
-                  return { ...p, currentMedications: updatedMeds };
-              }
-              return p;
-          }));
-      } catch (error) {
-          console.error('Failed to delete medication:', error);
-          alert('Failed to delete medication. Please try again.');
-      }
->>>>>>> 56da4aec
   };
 
   // --- Doctor Handlers ---
   const handleOpenDoctorModal = (doctor: Doctor | null) => {
       openDoctorModal(doctor);
   };
-  
-<<<<<<< HEAD
+
   const handleSaveDoctor = (doctorData: Omit<Doctor, 'id'> | Doctor) => {
       if ('id' in doctorData) {
           // Editing existing doctor
@@ -905,29 +387,6 @@
   };
 
   const handleDeleteDoctor = (doctorId: string) => {
-=======
-  const handleSaveDoctor = async (doctorData: Omit<Doctor, 'id'> | Doctor) => {
-      try {
-          if ('id' in doctorData) {
-              // Editing existing doctor
-              await databaseService.saveDoctor(doctorData);
-              setDoctors(prev => prev.map(d => d.id === doctorData.id ? doctorData : d));
-          } else {
-              // Adding new doctor
-              const newDoctor: Doctor = { ...doctorData, id: `doc-${Date.now()}` };
-              await databaseService.saveDoctor(newDoctor);
-              setDoctors(prev => [...prev, newDoctor]);
-          }
-          setIsDoctorModalOpen(false);
-          setDoctorToEdit(null);
-      } catch (error) {
-          console.error('Failed to save doctor:', error);
-          alert('Failed to save doctor. Please try again.');
-      }
-  };
-
-  const handleDeleteDoctor = async (doctorId: string) => {
->>>>>>> 56da4aec
     const isDoctorInUse = patients.some(p =>
         p.primaryDoctorId === doctorId ||
         p.records.some(r => r.doctorId === doctorId)
@@ -939,26 +398,12 @@
     }
 
     if (window.confirm("Are you sure you want to delete this doctor?")) {
-<<<<<<< HEAD
         deleteDoctor(doctorId);
-=======
-        try {
-            await databaseService.deleteDoctor(doctorId);
-            setDoctors(prev => prev.filter(d => d.id !== doctorId));
-        } catch (error) {
-            console.error('Failed to delete doctor:', error);
-            alert('Failed to delete doctor. Please try again.');
-        }
->>>>>>> 56da4aec
     }
   };
 
   return (
-<<<<<<< HEAD
     <div className="h-screen flex text-text-light dark:text-text-dark overflow-hidden">
-=======
-    <div className="h-screen flex text-text-light dark:text-text-dark">
->>>>>>> 56da4aec
       <Sidebar
         patients={patients}
         selectedPatient={selectedPatient}
@@ -972,7 +417,7 @@
         onDeletePatient={handleDeletePatient}
         onExportPatient={handleExportPatient}
         onExportPatientPdf={handleExportPatientPdf}
-        onEditRecord={handleEditRecord}
+        onEditRecord={handleEdit}
         onSaveRecord={handleSaveRecord}
         onDeleteRecord={handleDeleteRecord}
         isEditing={isEditingRecord}
@@ -990,7 +435,6 @@
             theme={theme}
             onToggleTheme={toggleTheme}
         />
-<<<<<<< HEAD
         <main className="flex-1 overflow-y-auto overflow-x-hidden p-6">
             {selectedPatient ? (
                 formState ? (
@@ -1019,34 +463,6 @@
                         </div>
                     </div>
                 )
-=======
-        <main className="flex-1 overflow-y-auto p-6">
-            {loading ? (
-            <div className="h-full flex items-center justify-center text-subtle-light dark:text-subtle-dark">
-                <div className="text-center">
-                    <span className="material-symbols-outlined text-6xl animate-spin">refresh</span>
-                    <p className="mt-4 text-lg font-medium">Loading data...</p>
-                    <p>Please wait while we initialize the database.</p>
-                </div>
-            </div>
-            ) : selectedPatient && formState ? (
-            <PatientDetails
-                patient={selectedPatient}
-                selectedRecord={formState}
-                onFormChange={handleFormChange}
-                onFileUpload={handleFileUpload}
-                onDeleteDocument={handleDeleteDocument}
-                onRenameDocument={handleRenameDocument}
-                isEditing={isEditing}
-                onAddReminder={handleAddReminder}
-                onToggleReminder={handleToggleReminder}
-                onDeleteReminder={handleDeleteReminder}
-                onAddMedication={handleAddMedication}
-                onUpdateMedication={handleUpdateMedication}
-                onDeleteMedication={handleDeleteMedication}
-                doctors={doctors}
-            />
->>>>>>> 56da4aec
             ) : (
                 <div className="h-full flex items-center justify-center text-subtle-light dark:text-subtle-dark">
                     <div className="text-center">
@@ -1081,56 +497,6 @@
         onSave={handleSaveDoctor}
         onClose={closeDoctorModal}
       />
-      <NewRecordModal
-        isOpen={isNewRecordModalOpen}
-        onClose={handleCancelNewRecord}
-        onSave={handleSaveNewRecord}
-        doctors={doctors}
-        patientName={selectedPatient?.name || 'Unknown Patient'}
-      />
-      <NewPersonModal
-        isOpen={isNewPersonModalOpen}
-        onClose={handleCancelNewPerson}
-        onSave={handleSaveNewPerson}
-        doctors={doctors}
-      />
-      <NewRecordModal
-        isOpen={isEditRecordModalOpen}
-        onClose={() => setIsEditRecordModalOpen(false)}
-        onSave={handleUpdateRecordFromModal}
-        doctors={doctors}
-        patientName={selectedPatient?.name || 'Unknown Patient'}
-        initialData={formState ? {
-          date: formState.date,
-          doctorId: formState.doctorId,
-          complaint: formState.complaint,
-          investigations: formState.investigations,
-          diagnosis: formState.diagnosis,
-          prescription: formState.prescription,
-          notes: formState.notes
-        } : undefined}
-        isEditMode={true}
-      />
-      <NewPersonModal
-        isOpen={isEditPersonModalOpen}
-        onClose={() => setIsEditPersonModalOpen(false)}
-        onSave={handleUpdatePatientFromModal}
-        doctors={doctors}
-        initialData={selectedPatient ? {
-          name: selectedPatient.name,
-          dateOfBirth: selectedPatient.dateOfBirth,
-          gender: selectedPatient.gender,
-          bloodType: selectedPatient.bloodType,
-          phone: selectedPatient.phone,
-          email: selectedPatient.email,
-          emergencyContact: selectedPatient.emergencyContact,
-          allergies: selectedPatient.allergies,
-          medicalHistory: selectedPatient.medicalHistory,
-          primaryDoctorId: selectedPatient.primaryDoctorId,
-          hospitalIds: selectedPatient.hospitalIds
-        } : undefined}
-        isEditMode={true}
-      />
     </div>
   );
 };
